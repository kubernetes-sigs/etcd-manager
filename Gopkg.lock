# This file is autogenerated, do not edit; changes may be undone by the next 'dep ensure'.


[[projects]]
  digest = "1:180876db3ec295bb9f0babec5ca926fe9f2036b747b7c5bfcd13b333023e7cfd"
  name = "cloud.google.com/go"
  packages = ["compute/metadata"]
  pruneopts = "UT"
  revision = "767c40d6a2e058483c25fa193e963a22da17236d"
  version = "v0.18.0"

[[projects]]
  digest = "1:7de37a299fddabcc0201818892f48d7ac41029c61b8b8a13c69bc1d296d82ce5"
  name = "github.com/aws/aws-sdk-go"
  packages = [
    "aws",
    "aws/awserr",
    "aws/awsutil",
    "aws/client",
    "aws/client/metadata",
    "aws/corehandlers",
    "aws/credentials",
    "aws/credentials/ec2rolecreds",
    "aws/credentials/endpointcreds",
    "aws/credentials/processcreds",
    "aws/credentials/stscreds",
    "aws/csm",
    "aws/defaults",
    "aws/ec2metadata",
    "aws/endpoints",
    "aws/request",
    "aws/session",
    "aws/signer/v4",
    "internal/ini",
    "internal/s3err",
    "internal/sdkio",
    "internal/sdkrand",
    "internal/sdkuri",
    "internal/shareddefaults",
    "private/protocol",
    "private/protocol/ec2query",
    "private/protocol/eventstream",
    "private/protocol/eventstream/eventstreamapi",
    "private/protocol/json/jsonutil",
    "private/protocol/query",
    "private/protocol/query/queryutil",
    "private/protocol/rest",
    "private/protocol/restxml",
    "private/protocol/xml/xmlutil",
    "service/ec2",
    "service/s3",
    "service/sts",
    "service/sts/stsiface",
  ]
  pruneopts = "UT"
  revision = "ba829de1f3457a55eddf7ed693f36fe9069e39c4"
  version = "v1.21.6"

[[projects]]
  digest = "1:705c40022f5c03bf96ffeb6477858d88565064485a513abcd0f11a0911546cb6"
  name = "github.com/blang/semver"
  packages = ["."]
  pruneopts = "UT"
  revision = "2ee87856327ba09384cabd113bc6b5d174e9ec0f"
  version = "v3.5.1"

[[projects]]
  digest = "1:c74fdb8fa270a48c3179f3c6057e0080045ec8484ff4771a3a765ab4b154f397"
  name = "github.com/coreos/etcd"
  packages = [
    "auth/authpb",
    "client",
    "clientv3",
    "etcdserver/api/v3rpc/rpctypes",
    "etcdserver/etcdserverpb",
    "mvcc/mvccpb",
    "pkg/pathutil",
    "pkg/srv",
    "pkg/types",
    "version",
  ]
  pruneopts = "UT"
  revision = "b19dae00651b890498bcca38ac2cc3cad471281e"
  version = "v3.2.18"

[[projects]]
  digest = "1:0ef770954bca104ee99b3b6b7f9b240605ac03517d9f98cbc1893daa03f3c038"
  name = "github.com/coreos/go-semver"
  packages = ["semver"]
  pruneopts = "UT"
  revision = "8ab6407b697782a06568d4b7f1db25550ec2e4c6"
  version = "v0.2.0"

[[projects]]
  branch = "master"
  digest = "1:2f5c1ee571b382a5c9e48eb5c8cb4ece22a4542928a514bf4058d1c8b9a7be20"
  name = "github.com/denverdino/aliyungo"
  packages = [
    "common",
    "oss",
    "util",
  ]
  pruneopts = "UT"
  revision = "ed76a3738861ab34fc2964fa33fe27b78a26d3ae"

[[projects]]
  digest = "1:adfc05f2fa24c72ad3c30f436946e98a6f1b59af7fdf3698f2c25a54ea31e2ad"
  name = "github.com/digitalocean/godo"
  packages = ["."]
  pruneopts = "UT"
  revision = "2f819072fe121a1233aa8f312abd57e366855f7c"
  version = "v1.19.0"

[[projects]]
  digest = "1:50772cf1f376b08cb57b4e8e9225775d9f9f4aad8487313afcb66846ceaa5d4c"
  name = "github.com/go-ini/ini"
  packages = ["."]
  pruneopts = "UT"
  revision = "32e4c1e6bc4e7d0d8451aa6b75200d19e37a536a"
  version = "v1.32.0"

[[projects]]
  branch = "master"
  digest = "1:1ba1d79f2810270045c328ae5d674321db34e3aae468eb4233883b473c5c0467"
  name = "github.com/golang/glog"
  packages = ["."]
  pruneopts = "UT"
  revision = "23def4e6c14b4da8ac2ed8007337bc5eb5007998"

[[projects]]
  digest = "1:a2ecb56e5053d942aafc86738915fb94c9131bac848c543b8b6764365fd69080"
  name = "github.com/golang/protobuf"
  packages = [
    "jsonpb",
    "proto",
    "protoc-gen-go/descriptor",
    "ptypes",
    "ptypes/any",
    "ptypes/duration",
    "ptypes/struct",
    "ptypes/timestamp",
  ]
  pruneopts = "T"
  revision = "aa810b61a9c79d51363740d207bb46cf8e620ed5"
  version = "v1.2.0"

[[projects]]
<<<<<<< HEAD
  digest = "1:84fd7130c51fb480fa568164133d067f23f5681b7b59680b2ae146f2e142bddc"
=======
  digest = "1:a63cff6b5d8b95638bfe300385d93b2a6d9d687734b863da8e09dc834510a690"
  name = "github.com/google/go-querystring"
  packages = ["query"]
  pruneopts = "UT"
  revision = "44c6ddd0a2342c386950e880b658017258da92fc"
  version = "v1.0.0"

[[projects]]
  digest = "1:904273e755c15a07aeffa1fa4ca233f7e37c10982e23db1399bc08c14ae180ba"
>>>>>>> 0b3bb22a
  name = "github.com/gophercloud/gophercloud"
  packages = [
    ".",
    "openstack",
    "openstack/blockstorage/v2/volumes",
    "openstack/compute/v2/extensions/availabilityzones",
    "openstack/compute/v2/extensions/volumeattach",
    "openstack/compute/v2/flavors",
    "openstack/compute/v2/images",
    "openstack/compute/v2/servers",
    "openstack/identity/v2/tenants",
    "openstack/identity/v2/tokens",
    "openstack/identity/v3/tokens",
    "openstack/objectstorage/v1/accounts",
    "openstack/objectstorage/v1/containers",
    "openstack/objectstorage/v1/objects",
    "openstack/utils",
    "pagination",
  ]
  pruneopts = "UT"
  revision = "dcc6e84aef1b6713accea7d7d7252ad2bc0e7034"

[[projects]]
  digest = "1:bb81097a5b62634f3e9fec1014657855610c82d19b9a40c17612e32651e35dca"
  name = "github.com/jmespath/go-jmespath"
  packages = ["."]
  pruneopts = "UT"
  revision = "c2b33e84"

[[projects]]
  branch = "master"
  digest = "1:81780a09277ee80f2bfbb90da6f51b5de95423db6cde8ff6d72cd20eba989bba"
  name = "github.com/kr/fs"
  packages = ["."]
  pruneopts = "UT"
  revision = "2788f0dbd16903de03cb8186e5c7d97b69ad387b"

[[projects]]
  digest = "1:40e195917a951a8bf867cd05de2a46aaf1806c50cf92eebf4c16f78cd196f747"
  name = "github.com/pkg/errors"
  packages = ["."]
  pruneopts = "UT"
  revision = "645ef00459ed84a119197bfb8d8205042c6df63d"
  version = "v0.8.0"

[[projects]]
  digest = "1:e119302522466bacc14bf13f03dc23e5b7ef03c0d0bbc60d1e40cfa5080a3172"
  name = "github.com/pkg/sftp"
  packages = ["."]
  pruneopts = "UT"
  revision = "738e088bbd93f7080e538c2a1ca50fadfc5183c0"
  version = "1.3.0"

[[projects]]
  digest = "1:a02bd33c56ab567d53246eeb40c76810c339af9fff7e43b5dd266f7d58d7ca4a"
  name = "github.com/ugorji/go"
  packages = ["codec"]
  pruneopts = "UT"
  revision = "ded73eae5db7e7a0ef6f55aace87a2873c5d2b74"

[[projects]]
  branch = "master"
  digest = "1:d82d513c36023fd9fdb56a5584839ac542bdde8f02dde040203b27f78de9e92d"
  name = "golang.org/x/crypto"
  packages = [
    "curve25519",
    "ed25519",
    "ed25519/internal/edwards25519",
    "internal/chacha20",
    "poly1305",
    "ssh",
  ]
  pruneopts = "UT"
  revision = "1875d0a70c90e57f11972aefd42276df65e895b9"

[[projects]]
  digest = "1:582a455d3fbd2e2d39647676e83a5736184c6f66398d0e4f7b1a99d882d1db0a"
  name = "golang.org/x/net"
  packages = [
    "context",
    "context/ctxhttp",
    "http2",
    "http2/hpack",
    "idna",
    "internal/timeseries",
    "lex/httplex",
    "trace",
  ]
  pruneopts = "UT"
  revision = "136a25c244d3019482a795d728110278d6ba09a4"

[[projects]]
  branch = "master"
  digest = "1:0028edec9bac7603ec5b46790d60c3ef04d76d86473a9f09f168298bb0adabf2"
  name = "golang.org/x/oauth2"
  packages = [
    ".",
    "google",
    "internal",
    "jws",
    "jwt",
  ]
  pruneopts = "UT"
  revision = "a032972e28060ca4f5644acffae3dfc268cc09db"

[[projects]]
  branch = "master"
  digest = "1:4057bcfb3790228dfabfe43f71a1e8c56df28698d20f5302f810e6194fde14ab"
  name = "golang.org/x/sys"
  packages = ["unix"]
  pruneopts = "UT"
  revision = "cbbc999da32df943dac6cd71eb3ee39e1d7838b9"

[[projects]]
  branch = "master"
  digest = "1:d42da4dfab111ddef8bfe03540cfaa9060137ae2ed995c7dfdaf03bb5cff54a7"
  name = "golang.org/x/text"
  packages = [
    "collate",
    "collate/build",
    "internal/colltab",
    "internal/gen",
    "internal/tag",
    "internal/triegen",
    "internal/ucd",
    "language",
    "secure/bidirule",
    "transform",
    "unicode/bidi",
    "unicode/cldr",
    "unicode/norm",
    "unicode/rangetable",
  ]
  pruneopts = "UT"
  revision = "88f656faf3f37f690df1a32515b479415e1a6769"

[[projects]]
  branch = "master"
  digest = "1:1f385e1ffb7a3e9b248dbbddb43f034585d631c90b02791af9fa83450467b5f2"
  name = "google.golang.org/api"
  packages = [
    "compute/v0.beta",
    "gensupport",
    "googleapi",
    "googleapi/internal/uritemplates",
    "storage/v1",
  ]
  pruneopts = "UT"
  revision = "725ebdd8d55504ed411febb9bdfa3194d1fa2e96"

[[projects]]
  digest = "1:a48f97fb737d5d61cf13e81cfef040942d217d086766b823757d39d4f6a4c547"
  name = "google.golang.org/appengine"
  packages = [
    ".",
    "internal",
    "internal/app_identity",
    "internal/base",
    "internal/datastore",
    "internal/log",
    "internal/modules",
    "internal/remote_api",
    "internal/urlfetch",
    "urlfetch",
  ]
  pruneopts = "UT"
  revision = "150dc57a1b433e64154302bdc40b6bb8aefa313a"
  version = "v1.0.0"

[[projects]]
  branch = "master"
  digest = "1:ef835bcab313797c76d8210bcc3e586c8bfa3a7d968692015dc5bdbfd3842476"
  name = "google.golang.org/genproto"
  packages = [
    "googleapis/api/annotations",
    "googleapis/rpc/status",
  ]
  pruneopts = "UT"
  revision = "11c7f9e547da6db876260ce49ea7536985904c9b"

[[projects]]
  digest = "1:8f56475624fb72854d06ca16c2f7032e3cea14a63074e9c199ba8d46431c1127"
  name = "google.golang.org/grpc"
  packages = [
    ".",
    "balancer",
    "balancer/base",
    "balancer/roundrobin",
    "binarylog/grpc_binarylog_v1",
    "codes",
    "connectivity",
    "credentials",
    "credentials/internal",
    "encoding",
    "encoding/proto",
    "grpclog",
    "health/grpc_health_v1",
    "internal",
    "internal/backoff",
    "internal/binarylog",
    "internal/channelz",
    "internal/envconfig",
    "internal/grpcrand",
    "internal/grpcsync",
    "internal/syscall",
    "internal/transport",
    "keepalive",
    "metadata",
    "naming",
    "peer",
    "resolver",
    "resolver/dns",
    "resolver/passthrough",
    "stats",
    "status",
    "tap",
  ]
  pruneopts = "UT"
  revision = "df014850f6dee74ba2fc94874043a9f3f75fbfd8"
  version = "v1.17.0"

[[projects]]
  digest = "1:38cb4759428493e0b02eade2f8d2920eb55a8fb35acb45de3247f0fbeab81b78"
  name = "gopkg.in/gcfg.v1"
  packages = [
    ".",
    "scanner",
    "token",
    "types",
  ]
  pruneopts = "UT"
  revision = "61b2c08bc8f6068f7c5ca684372f9a6cb1c45ebe"
  version = "v1.2.3"

[[projects]]
  digest = "1:78d374b493e747afa9fbb2119687e3740a7fb8d0ebabddfef0a012593aaecbb3"
  name = "gopkg.in/warnings.v0"
  packages = ["."]
  pruneopts = "UT"
  revision = "ec4a0fea49c7b46c2aeb0b51aac55779c607e52b"
  version = "v0.1.2"

[[projects]]
  digest = "1:342378ac4dcb378a5448dd723f0784ae519383532f5e70ade24132c4c8693202"
  name = "gopkg.in/yaml.v2"
  packages = ["."]
  pruneopts = "UT"
  revision = "5420a8b6744d3b0345ab293f6fcba19c978f1183"
  version = "v2.2.1"

[[projects]]
  branch = "master"
  digest = "1:8146625b53fd2ab73b89c8787a2a47423c9eba44ead7a150135c0b85e493e840"
  name = "k8s.io/apimachinery"
  packages = [
    "pkg/util/runtime",
    "pkg/util/sets",
    "pkg/util/wait",
  ]
  pruneopts = "UT"
  revision = "91d8586aac31d9086939d077ba556d2c7fb157b4"

[[projects]]
  digest = "1:7d39f3ce15df904cd2da2de9fb11df1174b69be30517b443b7e4c428de5a7a17"
  name = "k8s.io/client-go"
  packages = [
    "util/cert",
    "util/homedir",
  ]
  pruneopts = "UT"
  revision = "1638f8970cefaa404ff3a62950f88b08292b2696"
  version = "v9.0.0"

[[projects]]
  digest = "1:e2999bf1bb6eddc2a6aa03fe5e6629120a53088926520ca3b4765f77d7ff7eab"
  name = "k8s.io/klog"
  packages = ["."]
  pruneopts = "UT"
  revision = "a5bc97fbc634d635061f3146511332c7e313a55a"
  version = "v0.1.0"

[[projects]]
  digest = "1:5150b7e30f3bd379c9329339a3da210a948e6fafb861cb68d904eec96d3d5e3c"
  name = "k8s.io/kops"
  packages = [
    "pkg/try",
    "util/pkg/hashing",
    "util/pkg/vfs",
  ]
  pruneopts = "UT"
  revision = "24206f04f5eb8e1565b3e7edfbf40f84d5511e20"

[[projects]]
  digest = "1:54f05d2b09982c6ce153e2157eef013d98133cfea437a992a1a40d702a8770e4"
  name = "k8s.io/kubernetes"
  packages = [
    "pkg/util/file",
    "pkg/util/io",
    "pkg/util/mount",
    "pkg/util/nsenter",
  ]
  pruneopts = "UT"
  revision = "4ed3216f3ec431b140b1d899130a69fc671678f4"
  version = "v1.12.1"

[[projects]]
  branch = "master"
  digest = "1:867d98a27033c52150eb4c01ca0f9be938d3010e9a4909ea3a881a83c3ac1b3f"
  name = "k8s.io/utils"
  packages = ["exec"]
  pruneopts = "UT"
  revision = "258e2a2fa64568210fbd6267cf1d8fd87c3cb86e"

[solve-meta]
  analyzer-name = "dep"
  analyzer-version = 1
  input-imports = [
    "cloud.google.com/go/compute/metadata",
    "github.com/aws/aws-sdk-go/aws",
    "github.com/aws/aws-sdk-go/aws/ec2metadata",
    "github.com/aws/aws-sdk-go/aws/request",
    "github.com/aws/aws-sdk-go/aws/session",
    "github.com/aws/aws-sdk-go/service/ec2",
    "github.com/blang/semver",
    "github.com/coreos/etcd/client",
    "github.com/coreos/etcd/clientv3",
    "github.com/coreos/etcd/pkg/pathutil",
    "github.com/coreos/etcd/version",
    "github.com/digitalocean/godo",
    "github.com/golang/glog",
    "github.com/golang/protobuf/jsonpb",
    "github.com/golang/protobuf/proto",
    "github.com/gophercloud/gophercloud",
    "github.com/gophercloud/gophercloud/openstack",
    "github.com/gophercloud/gophercloud/openstack/blockstorage/v2/volumes",
    "github.com/gophercloud/gophercloud/openstack/compute/v2/extensions/availabilityzones",
    "github.com/gophercloud/gophercloud/openstack/compute/v2/extensions/volumeattach",
    "github.com/gophercloud/gophercloud/openstack/compute/v2/servers",
    "golang.org/x/net/context",
    "golang.org/x/oauth2",
    "golang.org/x/oauth2/google",
    "google.golang.org/api/compute/v0.beta",
    "google.golang.org/api/googleapi",
    "google.golang.org/grpc",
    "google.golang.org/grpc/connectivity",
    "google.golang.org/grpc/credentials",
    "gopkg.in/gcfg.v1",
    "gopkg.in/yaml.v2",
    "k8s.io/apimachinery/pkg/util/wait",
    "k8s.io/client-go/util/cert",
    "k8s.io/klog",
    "k8s.io/kops/util/pkg/vfs",
    "k8s.io/kubernetes/pkg/util/mount",
    "k8s.io/kubernetes/pkg/util/nsenter",
    "k8s.io/utils/exec",
  ]
  solver-name = "gps-cdcl"
  solver-version = 1<|MERGE_RESOLUTION|>--- conflicted
+++ resolved
@@ -145,9 +145,6 @@
   version = "v1.2.0"
 
 [[projects]]
-<<<<<<< HEAD
-  digest = "1:84fd7130c51fb480fa568164133d067f23f5681b7b59680b2ae146f2e142bddc"
-=======
   digest = "1:a63cff6b5d8b95638bfe300385d93b2a6d9d687734b863da8e09dc834510a690"
   name = "github.com/google/go-querystring"
   packages = ["query"]
@@ -157,7 +154,6 @@
 
 [[projects]]
   digest = "1:904273e755c15a07aeffa1fa4ca233f7e37c10982e23db1399bc08c14ae180ba"
->>>>>>> 0b3bb22a
   name = "github.com/gophercloud/gophercloud"
   packages = [
     ".",
